--- conflicted
+++ resolved
@@ -1,7 +1,4 @@
 #!/usr/bin/env python
-<<<<<<< HEAD
-import boto.dynamodb2.layer1, json, sys, time, shutil, os, argparse, logging, datetime, threading, re
-=======
 import argparse
 import json
 import logging
@@ -14,7 +11,7 @@
 import errno
 import sys
 import time
->>>>>>> f97053c6
+import re
 from boto.dynamodb2.layer1 import DynamoDBConnection
 
 JSON_INDENT = 2
@@ -53,33 +50,14 @@
         elif separator is None:
             if table_name.startswith(table_name_wildcard.split("*", 1)[0]):
                 matching_tables.append(table_name)
+        elif separator == '':
+            if table_name.startswith(re.sub( r"([A-Z])", r" \1", table_name_wildcard.split("*", 1)[0]).split()[0] ):
+                matching_tables.append(table_name)
         elif table_name.split(separator, 1)[0] == table_name_wildcard.split("*", 1)[0]:
             matching_tables.append(table_name)
 
     return matching_tables
 
-<<<<<<< HEAD
-    try:
-      last_evaluated_table_name = table_list["LastEvaluatedTableName"]
-    except KeyError, e:
-      break
-
-  matching_tables = []
-  for table_name in all_tables:
-    if table_name_wildcard == "*":
-      matching_tables.append(table_name)
-    elif separator == None:
-      if table_name.startswith(table_name_wildcard.split("*", 1)[0]):
-        matching_tables.append(table_name)
-    elif separator == '':
-      if table_name.startswith(re.sub( r"([A-Z])", r" \1", table_name_wildcard.split("*", 1)[0]).split()[0] ):
-        matching_tables.append(table_name)
-    elif table_name.split(separator, 1)[0] == table_name_wildcard.split("*", 1)[0]:
-      matching_tables.append(table_name)
-
-  return matching_tables
-=======
->>>>>>> f97053c6
 
 def get_restore_table_matches(table_name_wildcard, separator):
     matching_tables = []
@@ -94,44 +72,26 @@
             logging.info("Cannot find \"%s\" directory containing dump files!" % dump_data_path)
             sys.exit(1)
 
-<<<<<<< HEAD
-  for dir_name in dir_list:
-    if table_name_wildcard == "*":
-      matching_tables.append(dir_name)
-    elif separator == None:
-      if dir_name.startswith(table_name_wildcard.split("*", 1)[0]):
-        matching_tables.append(dir_name)
-    elif separator == '':
-      if dir_name.startswith(re.sub( r"([A-Z])", r" \1", table_name_wildcard.split("*", 1)[0]).split()[0] ):
-        matching_tables.append(dir_name)
-    elif dir_name.split(separator, 1)[0] == table_name_wildcard.split("*", 1)[0]:
-      matching_tables.append(dir_name)
-=======
     for dir_name in dir_list:
         if table_name_wildcard == "*":
             matching_tables.append(dir_name)
+        elif separator == '':
+            if dir_name.startswith(re.sub( r"([A-Z])", r" \1", table_name_wildcard.split("*", 1)[0]).split()[0] ):
+                matching_tables.append(dir_name)
         elif dir_name.split(separator, 1)[0] == table_name_wildcard.split("*", 1)[0]:
             matching_tables.append(dir_name)
 
     return matching_tables
->>>>>>> f97053c6
 
 
 def change_prefix(source_table_name, source_wildcard, destination_wildcard, separator):
-<<<<<<< HEAD
-  source_prefix = source_wildcard.split("*", 1)[0]
-  destination_prefix = destination_wildcard.split("*", 1)[0]
-  if separator == '':
-    if re.sub( r"([A-Z])", r" \1", source_table_name).split()[0] == source_prefix:
-      return destination_prefix + re.sub( r"([A-Z])", r" \1", source_table_name).split(' ',1)[1].replace(" ", "")
-  if source_table_name.split(separator, 1)[0] == source_prefix:
-    return destination_prefix + separator + source_table_name.split(separator, 1)[1]
-=======
     source_prefix = source_wildcard.split("*", 1)[0]
     destination_prefix = destination_wildcard.split("*", 1)[0]
+    if separator == '':
+        if re.sub( r"([A-Z])", r" \1", source_table_name).split()[0] == source_prefix:
+            return destination_prefix + re.sub( r"([A-Z])", r" \1", source_table_name).split(' ',1)[1].replace(" ", "")
     if source_table_name.split(separator, 1)[0] == source_prefix:
         return destination_prefix + separator + source_table_name.split(separator, 1)[1]
->>>>>>> f97053c6
 
 
 def delete_table(conn, sleep_interval, table_name):
